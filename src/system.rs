use alloc::boxed::Box;
use alloc::rc::Rc;
use alloc::string::String;
use alloc::vec::Vec;
use core::cell::RefCell;

use anyhow::anyhow;

use crankstart_sys::ctypes::{c_char, c_int};
pub use crankstart_sys::PDButtons;
use crankstart_sys::PDMenuItem;
use {
    crate::pd_func_caller, anyhow::Error, core::ptr, crankstart_sys::ctypes::c_void,
    cstr_core::CString,
};

<<<<<<< HEAD
=======
use crankstart_sys::ctypes::c_int;
pub use crankstart_sys::PDButtons;
use crankstart_sys::{PDDateTime, PDLanguage, PDPeripherals};

>>>>>>> 4f3933a0
static mut SYSTEM: System = System(ptr::null_mut());

static mut MENU_ITEM_CALLBACKS: Vec<Box<dyn Fn()>> = Vec::new();
const MENU_ITEM_CALLBACKS_MAX: usize = 10;
const MENU_ITEM_INDICES: [c_int; MENU_ITEM_CALLBACKS_MAX] = [0, 1, 2, 3, 4, 5, 6, 7, 8, 9];

#[derive(Clone, Debug)]
pub struct System(*const crankstart_sys::playdate_sys);

impl System {
    pub(crate) fn new(system: *const crankstart_sys::playdate_sys) {
        unsafe {
            SYSTEM = Self(system);
        }
    }

    pub fn get() -> Self {
        unsafe { SYSTEM.clone() }
    }

    pub(crate) fn realloc(&self, ptr: *mut c_void, size: usize) -> *mut c_void {
        unsafe {
            let realloc_fn = (*self.0).realloc.expect("realloc");
            realloc_fn(ptr, size)
        }
    }

    pub fn set_update_callback(&self, f: crankstart_sys::PDCallbackFunction) -> Result<(), Error> {
        pd_func_caller!((*self.0).setUpdateCallback, f, ptr::null_mut())
    }

    pub fn get_button_state(&self) -> Result<(PDButtons, PDButtons, PDButtons), Error> {
        let mut current: PDButtons = PDButtons(0);
        let mut pushed: PDButtons = PDButtons(0);
        let mut released: PDButtons = PDButtons(0);
        pd_func_caller!(
            (*self.0).getButtonState,
            &mut current,
            &mut pushed,
            &mut released
        )?;
        Ok((current, pushed, released))
    }

<<<<<<< HEAD
    extern "C" fn menu_item_callback(user_data: *mut core::ffi::c_void) {
        unsafe {
            let callback = user_data as *mut Box<dyn Fn()>;
            (*callback)()
        }
    }

    /// Adds a option to the menu. The callback is called when the option is selected.
    pub fn add_menu_item(&self, title: &str, callback: Box<dyn Fn()>) -> Result<MenuItem, Error> {
        let c_text = CString::new(title).map_err(|e| anyhow!("CString::new: {}", e))?;
        let wrapped_callback = Box::new(callback);
        let raw_callback_ptr = Box::into_raw(wrapped_callback);
        let raw_menu_item = pd_func_caller!(
            (*self.0).addMenuItem,
            c_text.as_ptr() as *mut core::ffi::c_char,
            Some(Self::menu_item_callback),
            raw_callback_ptr as *mut c_void
        )?;
        Ok(MenuItem {
            inner: Rc::new(RefCell::new(MenuItemInner {
                item: raw_menu_item,
                raw_callback_ptr,
            })),
            kind: MenuItemKind::Normal,
        })
    }

    /// Adds a option to the menu that has a checkbox. The initial_checked_state is the initial
    /// state of the checkbox. Callback will only be called when the menu is closed, not when the
    /// option is toggled. Use `System::get_menu_item_value` to get the state of the checkbox when
    /// the callback is called.
    pub fn add_checkmark_menu_item(
        &self,
        title: &str,
        initial_checked_state: bool,
        callback: Box<dyn Fn()>,
    ) -> Result<MenuItem, Error> {
        let c_text = CString::new(title).map_err(|e| anyhow!("CString::new: {}", e))?;
        let wrapped_callback = Box::new(callback);
        let raw_callback_ptr = Box::into_raw(wrapped_callback);
        let raw_menu_item = pd_func_caller!(
            (*self.0).addCheckmarkMenuItem,
            c_text.as_ptr() as *mut core::ffi::c_char,
            initial_checked_state as c_int,
            Some(Self::menu_item_callback),
            raw_callback_ptr as *mut c_void
        )?;

        Ok(MenuItem {
            inner: Rc::new(RefCell::new(MenuItemInner {
                item: raw_menu_item,
                raw_callback_ptr,
            })),
            kind: MenuItemKind::Checkmark,
        })
    }

    /// Adds a option to the menu that has multiple values that can be cycled through. The initial
    /// value is the first element in `options`. Callback will only be called when the menu is
    /// closed, not when the option is toggled. Use `System::get_menu_item_value` to get the index
    /// of the options list when the callback is called, which can be used to lookup the value.
    pub fn add_options_menu_item(
        &self,
        title: &str,
        options: Vec<String>,
        callback: Box<dyn Fn()>,
    ) -> Result<MenuItem, Error> {
        let c_text = CString::new(title).map_err(|e| anyhow!("CString::new: {}", e))?;
        let options_count = options.len() as c_int;
        let c_options: Vec<CString> = options
            .iter()
            .map(|s| CString::new(s.clone()).map_err(|e| anyhow!("CString::new: {}", e)))
            .collect::<Result<Vec<CString>, Error>>()?;
        let c_options_ptrs: Vec<*const i8> = c_options.iter().map(|c| c.as_ptr()).collect();
        let c_options_ptrs_ptr = c_options_ptrs.as_ptr();
        let option_titles = c_options_ptrs_ptr as *mut *const c_char;
        let wrapped_callback = Box::new(callback);
        let raw_callback_ptr = Box::into_raw(wrapped_callback);
        let raw_menu_item = pd_func_caller!(
            (*self.0).addOptionsMenuItem,
            c_text.as_ptr() as *mut core::ffi::c_char,
            option_titles,
            options_count,
            Some(Self::menu_item_callback),
            raw_callback_ptr as *mut c_void
        )?;
        Ok(MenuItem {
            inner: Rc::new(RefCell::new(MenuItemInner {
                item: raw_menu_item,
                raw_callback_ptr,
            })),
            kind: MenuItemKind::Options(options),
        })
    }

    /// Returns the state of a given menu item. The meaning depends on the type of menu item.
    /// If it is the checkbox, the int represents the boolean checked state. If it's a option the
    /// int represents the index of the option array.
    pub fn get_menu_item_value(&self, item: &MenuItem) -> Result<usize, Error> {
        let value = pd_func_caller!((*self.0).getMenuItemValue, item.inner.borrow().item)?;
        Ok(value as usize)
    }

    /// set the value of a given menu item. The meaning depends on the type of menu item. Picking
    /// the right value is left up to the caller, but is protected by the `MenuItemKind` of the
    /// `item` passed
    pub fn set_menu_item_value(&self, item: &MenuItem, new_value: usize) -> Result<(), Error> {
        match &item.kind {
            MenuItemKind::Normal => {}
            MenuItemKind::Checkmark => {
                if new_value > 1 {
                    return Err(anyhow!(
                        "Invalid value ({}) for checkmark menu item",
                        new_value
                    ));
                }
            }
            MenuItemKind::Options(opts) => {
                if new_value >= opts.len() {
                    return Err(anyhow!(
                        "Invalid value ({}) for options menu item, must be between 0 and {}",
                        new_value,
                        opts.len() - 1
                    ));
                }
            }
        }
        pd_func_caller!(
            (*self.0).setMenuItemValue,
            item.inner.borrow().item,
            new_value as c_int
        )
    }

    /// Set the title of a given menu item
    pub fn set_menu_item_title(&self, item: &MenuItem, new_title: &str) -> Result<(), Error> {
        let c_text = CString::new(new_title).map_err(|e| anyhow!("CString::new: {}", e))?;
        pd_func_caller!(
            (*self.0).setMenuItemTitle,
            item.inner.borrow().item,
            c_text.as_ptr() as *mut c_char
        )
    }
    pub fn remove_menu_item(&self, item: MenuItem) -> Result<(), Error> {
        pd_func_caller!((*self.0).removeMenuItem, item.inner.borrow().item)
    }
    pub fn remove_all_menu_items(&self) -> Result<(), Error> {
        pd_func_caller!((*self.0).removeAllMenuItems)
=======
    pub fn set_peripherals_enabled(&self, peripherals: PDPeripherals) -> Result<(), Error> {
        pd_func_caller!((*self.0).setPeripheralsEnabled, peripherals)
    }

    pub fn get_accelerometer(&self) -> Result<(f32, f32, f32), Error> {
        let mut outx = 0.0;
        let mut outy = 0.0;
        let mut outz = 0.0;
        pd_func_caller!((*self.0).getAccelerometer, &mut outx, &mut outy, &mut outz)?;
        Ok((outx, outy, outz))
>>>>>>> 4f3933a0
    }

    pub fn is_crank_docked(&self) -> Result<bool, Error> {
        let docked: bool = pd_func_caller!((*self.0).isCrankDocked)? != 0;
        Ok(docked)
    }
    pub fn get_crank_angle(&self) -> Result<f32, Error> {
        pd_func_caller!((*self.0).getCrankAngle,)
    }

    pub fn get_crank_change(&self) -> Result<f32, Error> {
        pd_func_caller!((*self.0).getCrankChange,)
    }

    pub fn set_crank_sound_disabled(&self, disable: bool) -> Result<bool, Error> {
        let last = pd_func_caller!((*self.0).setCrankSoundsDisabled, disable as i32)?;
        Ok(last != 0)
    }

    pub fn set_auto_lock_disabled(&self, disable: bool) -> Result<(), Error> {
        pd_func_caller!((*self.0).setAutoLockDisabled, disable as i32)
    }

    pub fn log_to_console(text: &str) {
        unsafe {
            if !SYSTEM.0.is_null() {
                if let Ok(c_text) = CString::new(text) {
                    let log_to_console_fn = (*SYSTEM.0).logToConsole.expect("logToConsole");
                    log_to_console_fn(c_text.as_ptr() as *mut crankstart_sys::ctypes::c_char);
                }
            }
        }
    }

    pub fn log_to_console_raw(text: &str) {
        unsafe {
            if !SYSTEM.0.is_null() {
                let log_to_console_fn = (*SYSTEM.0).logToConsole.expect("logToConsole");
                log_to_console_fn(text.as_ptr() as *mut crankstart_sys::ctypes::c_char);
            }
        }
    }

    pub fn error(text: &str) {
        unsafe {
            if !SYSTEM.0.is_null() {
                if let Ok(c_text) = CString::new(text) {
                    let error_fn = (*SYSTEM.0).error.expect("error");
                    error_fn(c_text.as_ptr() as *mut crankstart_sys::ctypes::c_char);
                }
            }
        }
    }

    pub fn error_raw(text: &str) {
        unsafe {
            if !SYSTEM.0.is_null() {
                let error_fn = (*SYSTEM.0).error.expect("error");
                error_fn(text.as_ptr() as *mut crankstart_sys::ctypes::c_char);
            }
        }
    }

    pub fn get_seconds_since_epoch(&self) -> Result<(usize, usize), Error> {
        let mut miliseconds = 0;
        let seconds = pd_func_caller!((*self.0).getSecondsSinceEpoch, &mut miliseconds)?;
        Ok((seconds as usize, miliseconds as usize))
    }

    pub fn get_current_time_milliseconds(&self) -> Result<usize, Error> {
        Ok(pd_func_caller!((*self.0).getCurrentTimeMilliseconds)? as usize)
    }

    pub fn get_timezone_offset(&self) -> Result<i32, Error> {
        pd_func_caller!((*self.0).getTimezoneOffset)
    }

    pub fn convert_epoch_to_datetime(&self, epoch: u32) -> Result<PDDateTime, Error> {
        let mut datetime = PDDateTime::default();
        pd_func_caller!((*self.0).convertEpochToDateTime, epoch, &mut datetime)?;
        Ok(datetime)
    }

    pub fn convert_datetime_to_epoch(&self, datetime: &mut PDDateTime) -> Result<usize, Error> {
        Ok(pd_func_caller!((*self.0).convertDateTimeToEpoch, datetime)? as usize)
    }

    pub fn should_display_24_hour_time(&self) -> Result<bool, Error> {
        Ok(pd_func_caller!((*self.0).shouldDisplay24HourTime)? != 0)
    }

    pub fn reset_elapsed_time(&self) -> Result<(), Error> {
        pd_func_caller!((*self.0).resetElapsedTime)
    }

    pub fn get_elapsed_time(&self) -> Result<f32, Error> {
        pd_func_caller!((*self.0).getElapsedTime)
    }

    pub fn get_flipped(&self) -> Result<bool, Error> {
        Ok(pd_func_caller!((*self.0).getFlipped)? != 0)
    }

    pub fn get_reduced_flashing(&self) -> Result<bool, Error> {
        Ok(pd_func_caller!((*self.0).getReduceFlashing)? != 0)
    }

    pub fn draw_fps(&self, x: i32, y: i32) -> Result<(), Error> {
        pd_func_caller!((*self.0).drawFPS, x, y)
    }
<<<<<<< HEAD
}

/// The kind of menu item. See `System::add_{,checkmark_,options_}menu_item` for more details.
pub enum MenuItemKind {
    Normal,
    Checkmark,
    Options(Vec<String>),
}

pub struct MenuItemInner {
    item: *mut PDMenuItem,
    raw_callback_ptr: *mut Box<dyn Fn()>,
}

impl Drop for MenuItemInner {
    fn drop(&mut self) {
        unsafe {
            // Recast into box to let Box deal with freeing the right memory
            let _ = Box::from_raw(self.raw_callback_ptr);
        }
    }
}

pub struct MenuItem {
    inner: Rc<RefCell<MenuItemInner>>,
    pub kind: MenuItemKind,
=======

    pub fn get_battery_percentage(&self) -> Result<f32, Error> {
        pd_func_caller!((*self.0).getBatteryPercentage)
    }

    pub fn get_battery_voltage(&self) -> Result<f32, Error> {
        pd_func_caller!((*self.0).getBatteryVoltage)
    }

    pub fn get_language(&self) -> Result<PDLanguage, Error> {
        pd_func_caller!((*self.0).getLanguage)
    }
>>>>>>> 4f3933a0
}<|MERGE_RESOLUTION|>--- conflicted
+++ resolved
@@ -14,13 +14,6 @@
     cstr_core::CString,
 };
 
-<<<<<<< HEAD
-=======
-use crankstart_sys::ctypes::c_int;
-pub use crankstart_sys::PDButtons;
-use crankstart_sys::{PDDateTime, PDLanguage, PDPeripherals};
-
->>>>>>> 4f3933a0
 static mut SYSTEM: System = System(ptr::null_mut());
 
 static mut MENU_ITEM_CALLBACKS: Vec<Box<dyn Fn()>> = Vec::new();
@@ -64,8 +57,7 @@
         )?;
         Ok((current, pushed, released))
     }
-
-<<<<<<< HEAD
+  
     extern "C" fn menu_item_callback(user_data: *mut core::ffi::c_void) {
         unsafe {
             let callback = user_data as *mut Box<dyn Fn()>;
@@ -214,7 +206,8 @@
     }
     pub fn remove_all_menu_items(&self) -> Result<(), Error> {
         pd_func_caller!((*self.0).removeAllMenuItems)
-=======
+    }
+
     pub fn set_peripherals_enabled(&self, peripherals: PDPeripherals) -> Result<(), Error> {
         pd_func_caller!((*self.0).setPeripheralsEnabled, peripherals)
     }
@@ -225,7 +218,6 @@
         let mut outz = 0.0;
         pd_func_caller!((*self.0).getAccelerometer, &mut outx, &mut outy, &mut outz)?;
         Ok((outx, outy, outz))
->>>>>>> 4f3933a0
     }
 
     pub fn is_crank_docked(&self) -> Result<bool, Error> {
@@ -336,7 +328,18 @@
     pub fn draw_fps(&self, x: i32, y: i32) -> Result<(), Error> {
         pd_func_caller!((*self.0).drawFPS, x, y)
     }
-<<<<<<< HEAD
+
+    pub fn get_battery_percentage(&self) -> Result<f32, Error> {
+        pd_func_caller!((*self.0).getBatteryPercentage)
+    }
+
+    pub fn get_battery_voltage(&self) -> Result<f32, Error> {
+        pd_func_caller!((*self.0).getBatteryVoltage)
+    }
+
+    pub fn get_language(&self) -> Result<PDLanguage, Error> {
+        pd_func_caller!((*self.0).getLanguage)
+    }
 }
 
 /// The kind of menu item. See `System::add_{,checkmark_,options_}menu_item` for more details.
@@ -363,18 +366,4 @@
 pub struct MenuItem {
     inner: Rc<RefCell<MenuItemInner>>,
     pub kind: MenuItemKind,
-=======
-
-    pub fn get_battery_percentage(&self) -> Result<f32, Error> {
-        pd_func_caller!((*self.0).getBatteryPercentage)
-    }
-
-    pub fn get_battery_voltage(&self) -> Result<f32, Error> {
-        pd_func_caller!((*self.0).getBatteryVoltage)
-    }
-
-    pub fn get_language(&self) -> Result<PDLanguage, Error> {
-        pd_func_caller!((*self.0).getLanguage)
-    }
->>>>>>> 4f3933a0
 }