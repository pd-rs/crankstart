--- conflicted
+++ resolved
@@ -1,14 +1,5 @@
 use {
-<<<<<<< HEAD
-    crate::pd_func_caller,
-    alloc::{format, string::String, vec::Vec},
-    anyhow::Error,
-    core::{ptr, convert::TryInto},
-    crankstart_sys::{ctypes::c_void, size_t},
-    cstr_core::CStr,
-=======
     crate::pd_func_caller, alloc::format, anyhow::Error, core::ptr, crankstart_sys::ctypes::c_void,
->>>>>>> 4e6287d1
     cstr_core::CString,
 };
 
