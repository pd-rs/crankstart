--- conflicted
+++ resolved
@@ -472,10 +472,6 @@
         Self::get().0
     }
 
-<<<<<<< HEAD
-    pub fn set_draw_mode(&self, draw_mode: LCDBitmapDrawMode) -> Result<(), Error> {
-        pd_func_caller!((*self.0).setDrawMode, draw_mode)
-=======
     /// Allows drawing directly into an image rather than the framebuffer, for example for
     /// drawing text into a sprite's image.
     pub fn with_context<F, T>(&self, bitmap: &mut Bitmap, f: F) -> Result<T, Error>
@@ -498,7 +494,6 @@
     /// Internal function; use `with_context`.
     fn pop_context(&self) -> Result<(), Error> {
         pd_func_caller!((*self.0).popContext)
->>>>>>> 4e6287d1
     }
 
     pub fn get_frame(&self) -> Result<&'static mut [u8], Error> {
